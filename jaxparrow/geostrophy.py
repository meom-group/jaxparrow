from jax import jit
import jax.numpy as jnp
from jaxtyping import Array, Float

from .tools import geometry, operators, sanitize
from .tools.stencil import stencil


# =============================================================================
# Geostrophy
# =============================================================================

def geostrophy(
        ssh_t: Float[Array, "lat lon"],
        lat_t: Float[Array, "lat lon"],
        lon_t: Float[Array, "lat lon"],
        mask: Float[Array, "lat lon"] = None,
        return_grids: bool = True,
        stencil_width: int = stencil.STENCIL_WIDTH
) -> [Float[Array, "lat lon"], ...]:
    """
    Computes the geostrophic Sea Surface Current (SSC) velocity field from a Sea Surface Height (SSH) field.

    The geostrophic SSC velocity field is computed on a C-grid, following NEMO convention [1]_.

    Parameters
    ----------
    ssh_t : Float[Array, "lat lon"]
        SSH field (on the T grid)
    lat_t : Float[Array, "lat lon"]
        Latitudes of the T grid
    lon_t : Float[Array, "lat lon"]
        Longitudes of the T grid
    mask : Float[Array, "lat lon"], optional
        Mask defining the marine area of the spatial domain; `1` or `True` stands for masked (i.e. land)

        If not provided, inferred from ``ssh_t`` `nan` values
    return_grids : bool, optional
        If `True`, returns the U and V grids.

        Defaults to `True`
    stencil_width: int, optional
        Width of the stencil used to compute derivatives. As we use C-grids, it should be an even integer.

        Defaults to ``STENCIL_WIDTH``

    Returns
    -------
    u_geos_u : Float[Array, "lat lon"]
        U component of the geostrophic SSC velocity field (on the U grid)
    v_geos_v : Float[Array, "lat lon"]
        V component of the geostrophic SSC velocity field (on the V grid)
    lat_u : Float[Array, "lat lon"]
        Latitudes of the U grid, if ``return_grids=True``
    lon_u : Float[Array, "lat lon"]
        Longitudes of the U grid, if ``return_grids=True``
    lat_v : Float[Array, "lat lon"]
        Latitudes of the V grid, if ``return_grids=True``
    lon_v : Float[Array, "lat lon"]
        Longitudes of the V grid, if ``return_grids=True``
    """
    if (stencil_width % 2) != 0:
        raise ValueError("stencil_width should an even integer")

    # Make sure the mask is initialized
    is_land = sanitize.init_land_mask(ssh_t, mask)

    # Compute stencil weights and Coriolis factors
    stencil_weights = stencil.compute_stencil_weights(ssh_t, lat_t, lon_t, stencil_width)
    coriolis_factor_t = geometry.compute_coriolis_factor(lat_t)

    # Handle spurious and masked data
<<<<<<< HEAD
    ssh_t = sanitize.sanitize_data(ssh_t, jnp.nan, mask)  # avoid spurious velocities near the coast
    coriolis_factor_t = sanitize.sanitize_data(coriolis_factor_t, jnp.nan, mask)
=======
    ssh_t = sanitize.sanitize_data(ssh_t, jnp.nan, is_land)  # avoid spurious velocities near the coast
    dx_t = sanitize.sanitize_data(dx_t, jnp.nan, is_land)
    dy_t = sanitize.sanitize_data(dy_t, jnp.nan, is_land)
    coriolis_factor_t = sanitize.sanitize_data(coriolis_factor_t, jnp.nan, is_land)
>>>>>>> b369b3d3

    u_geos_u, v_geos_v = _geostrophy(ssh_t, stencil_weights, coriolis_factor_t)

    # Handle masked data
    u_geos_u = sanitize.sanitize_data(u_geos_u, jnp.nan, is_land)
    v_geos_v = sanitize.sanitize_data(v_geos_v, jnp.nan, is_land)

    # Compute U and V grids
    lat_u, lon_u, lat_v, lon_v = geometry.compute_uv_grids(lat_t, lon_t)

    res = (u_geos_u, v_geos_v)
    if return_grids:
        res = res + (lat_u, lon_u, lat_v, lon_v)

    return res


@jit
def _geostrophy(
        ssh_t: Float[Array, "lat lon"],
        stencil_weights: Float[Array, "2 2 lat lon stencil_width"],
        coriolis_factor_t: Float[Array, "lat lon"]
) -> [Float[Array, "lat lon"], Float[Array, "lat lon"]]:
    # Compute the gradient of the ssh
    ssh_dx_u = operators.derivative(ssh_t, stencil_weights, axis=1, pad_left=False)  # (T(i), T(i+1)) -> U(i)
    ssh_dy_v = operators.derivative(ssh_t, stencil_weights, axis=0, pad_left=False)  # (T(j), T(j+1)) -> V(j)

    # Interpolate the data
    ssh_dy_t = operators.interpolation(ssh_dy_v, axis=0, pad_left=True)  # (V(j), V(j+1)) -> T(j+1)
    ssh_dy_u = operators.interpolation(ssh_dy_t, axis=1, pad_left=False)  # (T(i), T(i+1)) -> U(i)

    ssh_dx_t = operators.interpolation(ssh_dx_u, axis=1, pad_left=True)  # (U(i), U(i+1)) -> T(i+1)
    ssh_dx_v = operators.interpolation(ssh_dx_t, axis=0, pad_left=False)  # (T(j), T(j+1)) -> V(j)

    coriolis_factor_u = operators.interpolation(coriolis_factor_t, axis=1, pad_left=False)  # (T(i), T(i+1)) -> U(i)
    coriolis_factor_v = operators.interpolation(coriolis_factor_t, axis=0, pad_left=False)  # (T(j), T(j+1)) -> V(j)

    # Computing the geostrophic velocities
    u_geos_u = - geometry.GRAVITY * ssh_dy_u / coriolis_factor_u  # U(i)
    v_geos_v = geometry.GRAVITY * ssh_dx_v / coriolis_factor_v  # V(j)

    return u_geos_u, v_geos_v<|MERGE_RESOLUTION|>--- conflicted
+++ resolved
@@ -70,15 +70,8 @@
     coriolis_factor_t = geometry.compute_coriolis_factor(lat_t)
 
     # Handle spurious and masked data
-<<<<<<< HEAD
-    ssh_t = sanitize.sanitize_data(ssh_t, jnp.nan, mask)  # avoid spurious velocities near the coast
-    coriolis_factor_t = sanitize.sanitize_data(coriolis_factor_t, jnp.nan, mask)
-=======
     ssh_t = sanitize.sanitize_data(ssh_t, jnp.nan, is_land)  # avoid spurious velocities near the coast
-    dx_t = sanitize.sanitize_data(dx_t, jnp.nan, is_land)
-    dy_t = sanitize.sanitize_data(dy_t, jnp.nan, is_land)
     coriolis_factor_t = sanitize.sanitize_data(coriolis_factor_t, jnp.nan, is_land)
->>>>>>> b369b3d3
 
     u_geos_u, v_geos_v = _geostrophy(ssh_t, stencil_weights, coriolis_factor_t)
 
