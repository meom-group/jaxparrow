--- conflicted
+++ resolved
@@ -331,13 +331,8 @@
         optim: optax.GradientTransformation
 ) -> [Float[Array, "lat lon"], ...]:
     # define step partial: freeze constant over iterations
-<<<<<<< HEAD
-    def step_fn(pytree):
-        return _var_step(loss_fn, optim,  return_losses, *pytree)
-=======
     def step_fn(carry, _):
-        return _var_step(mask, loss_fn, optim, *carry)
->>>>>>> ff25e3e7
+        return _var_step(loss_fn, optim, *carry)
 
     (u_cyclo_u, v_cyclo_v, _), losses = lax.scan(
         step_fn,
@@ -368,11 +363,7 @@
         u_geos_u, v_geos_v, dx_u, dx_v, dy_u, dy_v, coriolis_factor_u, coriolis_factor_v, mask
     )
 
-<<<<<<< HEAD
-    return _solve(u_geos_u, v_geos_v, loss_fn, n_it, optim, return_losses)
-=======
-    return _solve(u_geos_u, v_geos_v, mask, loss_fn, n_it, optim)
->>>>>>> ff25e3e7
+    return _solve(u_geos_u, v_geos_v, loss_fn, n_it, optim)
 
 
 def _cyclogeostrophic_diff(
