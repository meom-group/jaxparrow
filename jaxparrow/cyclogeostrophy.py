from collections.abc import Callable
from functools import partial
from typing import Literal, Union

from jax import jit, lax, value_and_grad
import jax.numpy as jnp
import jax.scipy as jsp
from jaxtyping import Array, Float, Scalar
import optax

from .tools import geometry, kinematics, sanitize
from .geostrophy import geostrophy

#: Default maximum number of iterations for Penven and Ioannou approaches
N_IT_IT = 20
#: Default residual tolerance for Penven and Ioannou approaches
RES_EPS_IT = 0.01
#: Default size of the grid points used to compute the residual for Ioannou's approach
RES_FILTER_SIZE_IT = 3

#: Default maximum number of iterations for our variational approach
N_IT_VAR = 2000
#: Default learning rate for the gradient descent for our variational approach
LR_VAR = 0.005


# =============================================================================
# Cyclogeostrophy
# =============================================================================

def _cyclogeostrophic_loss(
        u_imbalance: Float[Array, "lat lon"], v_imbalance: Float[Array, "lat lon"]
) -> Float[Scalar, ""]:
    return jnp.nansum(u_imbalance ** 2) + jnp.nansum(v_imbalance ** 2)


def cyclogeostrophy(
        ssh_t: Float[Array, "lat lon"],
        lat_t: Float[Array, "lat lon"],
        lon_t: Float[Array, "lat lon"],
        mask: Float[Array, "lat lon"] = None,
        method: Literal["variational", "iterative"] = "variational",
        n_it: int = None,
        optim: Union[optax.GradientTransformation, str] = "sgd",
        optim_kwargs: dict = None,
        res_eps: float = RES_EPS_IT,
        use_res_filter: bool = False,
        res_filter_size: int = RES_FILTER_SIZE_IT,
        return_geos: bool = False,
        return_grids: bool = True,
        return_losses: bool = False
) -> [Float[Array, "lat lon"], ...]:
    """
    Computes the cyclogeostrophic Sea Surface Current (SSC) velocity field from a Sea Surface Height (SSH) field
    using a variational (default) or iterative method.

    The cyclogeostrophic SSC velocity field is computed on a C-grid, following NEMO convention [1]_.

    Parameters
    ----------
    ssh_t : Float[Array, "lat lon"]
        SSH field (on the T grid)
    lat_t : Float[Array, "lat lon"]
        Latitude of the T grid
    lon_t : Float[Array, "lat lon"]
        Longitude of the T grid
    mask : Float[Array, "lat lon"], optional
        Mask defining the marine area of the spatial domain; `1` or `True` stands for masked (i.e. land)

        If not provided, inferred from ``ssh_t`` `nan` values
    method : Literal["variational", "iterative"], optional
        Estimation method to use.
        If ``method="variational"``, then use our variational formulation.
        If ``method="iterative"``, then use an iterative approach [2]_, [3]_.

        Defaults to `variational`
    n_it : int, optional
        Maximum number of iterations.

        Defaults to ``N_IT_VAR`` or ``N_IT_IT``, based on ``method``
    optim : Union[optax.GradientTransformation, str], optional
        Optimizer to use.
        Can be an ``optax.GradientTransformation`` optimizer, or a ``string`` referring to such an optimizer [4]_.

        Defaults to `sgd`
    optim_kwargs : dict, optional
        Optimizer arguments (such as learning rate, etc...).

        If `None`, only the learning rate is enforced to ``LR_VAR``
    res_eps : float, optional
        Residual tolerance of the iterative approach.
        When residuals are smaller, the iterative approach considers local convergence to cyclogeostrophy.

        Defaults to ``RES_EPS_IT``
    use_res_filter : bool, optional
        Use of a convolution filter for the iterative approach when computing the residuals [3]_ or not [2]_.

        Defaults to `False`
    res_filter_size : int, optional
        Size of the convolution filter of the iterative approach, when ``use_res_filter=True``.

        Defaults to ``RES_FILTER_SIZE_IT``
    return_geos : bool, optional
        If `True`, returns the geostrophic SSC velocity field in addition to the cyclogeostrophic one.

        Defaults to `False`
    return_grids : bool, optional
        If `True`, returns the U and V grids.

        Defaults to `True`
    return_losses : bool, optional
        If `True`, returns the losses (cyclogeostrophic imbalance) over iterations.

        Defaults to `False`

    Returns
    -------
    u_cyclo_u : Float[Array, "lat lon"]
        U component of the cyclogeostrophic SSC velocity field (on the U grid)
    v_cyclo_v : Float[Array, "lat lon"]
        V component of the cyclogeostrophic SSC velocity field (on the V grid)
    lat_u : Float[Array, "lat lon"]
        Latitudes of the U grid, if ``return_grids=True``
    lon_u : Float[Array, "lat lon"]
        Longitudes of the U grid, if ``return_grids=True``
    lat_v : Float[Array, "lat lon"]
        Latitudes of the V grid, if ``return_grids=True``
    lon_v : Float[Array, "lat lon"]
        Longitudes of the V grid, if ``return_grids=True``
    u_geos_u : Float[Array, "lat lon"]
        U component of the geostrophic SSC velocity field (on the U grid), if ``return_geos=True``
    v_geos_v : Float[Array, "lat lon"]
        V component of the geostrophic SSC velocity field (on the V grid), if ``return_geos=True``
    losses: Float[Array, "n_it"]
        Cyclogeostrophic imbalance evaluated at each iteration, if ``return_losses=True``
    """
    # Make sure the mask is initialized
    is_land = sanitize.init_land_mask(ssh_t, mask)

    # Compute geostrophic SSC velocity field
    u_geos_u, v_geos_v, lat_u, lon_u, lat_v, lon_v = geostrophy(ssh_t, lat_t, lon_t, is_land, return_grids=True)

    # Compute spatial steps and Coriolis factors
    dx_u, dy_u = geometry.compute_spatial_step(lat_u, lon_u)
    dx_v, dy_v = geometry.compute_spatial_step(lat_v, lon_v)
    coriolis_factor_u = geometry.compute_coriolis_factor(lat_u)
    coriolis_factor_v = geometry.compute_coriolis_factor(lat_v)

    # Handle spurious and masked data
    u_geos_u = sanitize.sanitize_data(u_geos_u, 0, is_land)
    v_geos_v = sanitize.sanitize_data(v_geos_v, 0, is_land)

    if method == "variational":
        if n_it is None:
            n_it = N_IT_VAR
        if isinstance(optim, str):
            if optim_kwargs is None:
                optim_kwargs = {"learning_rate": LR_VAR}
            optim = getattr(optax, optim)(**optim_kwargs)
        elif not isinstance(optim, optax.GradientTransformation):
            raise TypeError("optim should be an optax.GradientTransformation optimizer, or a string referring to such "
                            "an optimizer.")
        res = _variational(u_geos_u, v_geos_v, dx_u, dx_v, dy_u, dy_v, coriolis_factor_u, coriolis_factor_v, is_land,
                           n_it, optim)
    elif method == "iterative":
        if n_it is None:
            n_it = N_IT_IT
        res = _iterative(u_geos_u, v_geos_v, dx_u, dx_v, dy_u, dy_v, coriolis_factor_u, coriolis_factor_v, is_land,
                         n_it, res_eps, use_res_filter, res_filter_size, return_losses)
    else:
        raise ValueError("method should be one of [\"variational\", \"iterative\"]")

    # Handle masked data
    u_cyclo_u, v_cyclo_v, losses = res
    u_cyclo_u = sanitize.sanitize_data(u_cyclo_u, jnp.nan, is_land)
    v_cyclo_v = sanitize.sanitize_data(v_cyclo_v, jnp.nan, is_land)

    res = (u_cyclo_u, v_cyclo_v)
    if return_geos:
        res = res + (u_geos_u, v_geos_v)
    if return_grids:
        res = res + (lat_u, lon_u, lat_v, lon_v)
    if return_losses:
        res = res + (losses,)

    return res


# =============================================================================
# Iterative method
# =============================================================================


def _cyclogeostrophic_loss_it(
        u_geos_u: Float[Array, "lat lon"],
        v_geos_v: Float[Array, "lat lon"],
        u_cyclo_u: Float[Array, "lat lon"],
        v_cyclo_v: Float[Array, "lat lon"],
        u_adv_v: Float[Array, "lat lon"],
        v_adv_u: Float[Array, "lat lon"],
        coriolis_factor_u: Float[Array, "lat lon"],
        coriolis_factor_v: Float[Array, "lat lon"]
) -> Float[Scalar, ""]:
    u_imbalance = u_cyclo_u + v_adv_u / coriolis_factor_u - u_geos_u
    v_imbalance = v_cyclo_v - u_adv_v / coriolis_factor_v - v_geos_v

    return _cyclogeostrophic_loss(u_imbalance, v_imbalance)


def _it_step(
        u_geos_u: Float[Array, "lat lon"],
        v_geos_v: Float[Array, "lat lon"],
        dx_u: Float[Array, "lat lon"],
        dx_v: Float[Array, "lat lon"],
        dy_u: Float[Array, "lat lon"],
        dy_v: Float[Array, "lat lon"],
        coriolis_factor_u: Float[Array, "lat lon"],
        coriolis_factor_v: Float[Array, "lat lon"],
        mask: Float[Array, "lat lon"],
        res_eps: float,
        res_filter: Float[Array, "lat lon"],
        res_weights: Float[Array, "lat lon"],
        use_res_filter: bool,
        return_losses: bool,
        u_cyclo: Float[Array, "lat lon"],
        v_cyclo: Float[Array, "lat lon"],
        mask_it: Float[Array, "lat lon"],
        res_n: Float[Array, "lat lon"]
) -> [[Float[Array, "lat lon"], Float[Array, "lat lon"], Float[Array, "lat lon"], Float[Array, "lat lon"], int], float]:
    # next it
    u_adv_v, v_adv_u = kinematics.advection(u_cyclo, v_cyclo, dx_u, dx_v, dy_u, dy_v, mask)
    u_np1 = u_geos_u - v_adv_u / coriolis_factor_u
    v_np1 = v_geos_v + u_adv_v / coriolis_factor_v

    # compute dist to u_cyclo and v_cyclo
    res_np1 = jnp.abs(u_np1 - u_cyclo) + jnp.abs(v_np1 - v_cyclo)
    res_np1 = lax.cond(
        use_res_filter,  # apply filter
        lambda operands: jsp.signal.convolve(operands[0], operands[1], mode="same", method="fft") / operands[2],
        lambda operands: operands[0],
        (res_np1, res_filter, res_weights)
    )
    # compute intermediate masks
    mask_jnp1 = jnp.where(res_np1 >= res_eps, 0, 1)  # nan comp. equiv. to jnp.where(res_np1 < res_eps, 1, 0)
    mask_n = jnp.where(res_np1 <= res_n, 0, 1)  # nan comp. equiv. to jnp.where(res_np1 > res_n, 1, 0)

    # compute loss
    loss = lax.cond(
        return_losses,
<<<<<<< HEAD
        lambda operands: operands[0].at[operands[1]].set(_cyclogeostrophic_loss_it(*operands[2:])),
        lambda operands: operands[0],
        (losses, i, u_geos_u, v_geos_v, u_cyclo, v_cyclo, u_adv_v, v_adv_u, coriolis_factor_u, coriolis_factor_v)
=======
        lambda: _cyclogeostrophic_diff(
            u_geos_u, v_geos_v, u_cyclo, v_cyclo, u_adv_v, v_adv_u, coriolis_factor_u, coriolis_factor_v
        ),
        lambda: jnp.nan
>>>>>>> 7c2bc7b5
    )

    # update cyclogeostrophic velocities
    u_cyclo = mask_it * u_cyclo + (1 - mask_it) * (mask_n * u_cyclo + (1 - mask_n) * u_np1)
    v_cyclo = mask_it * v_cyclo + (1 - mask_it) * (mask_n * v_cyclo + (1 - mask_n) * v_np1)

    # update mask and residuals
    mask_it = jnp.maximum(mask_it, jnp.maximum(mask_jnp1, mask_n))
    res_n = res_np1

    return (u_cyclo, v_cyclo, mask_it, res_n), loss


@partial(jit, static_argnames=("n_it", "res_filter_size"))
def _iterative(
        u_geos_u: Float[Array, "lat lon"],
        v_geos_v: Float[Array, "lat lon"],
        dx_u: Float[Array, "lat lon"],
        dx_v: Float[Array, "lat lon"],
        dy_u: Float[Array, "lat lon"],
        dy_v: Float[Array, "lat lon"],
        coriolis_factor_u: Float[Array, "lat lon"],
        coriolis_factor_v: Float[Array, "lat lon"],
        mask: Float[Array, "lat lon"],
        n_it: int,
        res_eps: float,
        use_res_filter: bool,
        res_filter_size: int,
        return_losses: bool
) -> [Float[Array, "lat lon"], ...]:
    # used if applying a filter when computing stopping criteria
    res_filter = jnp.ones((res_filter_size, res_filter_size))
    res_weights = jsp.signal.convolve(jnp.ones_like(u_geos_u), res_filter, mode="same", method="fft")

    # define step partial: freeze constant over iterations
    def step_fn(carry, _):
        return _it_step(
            u_geos_u, v_geos_v,
            dx_u, dx_v, dy_u, dy_v,
            coriolis_factor_u, coriolis_factor_v, mask,
            res_eps, res_filter, res_weights,
            use_res_filter, return_losses,
            *carry
        )

    # apply updates
    (u_cyclo, v_cyclo, _, _), losses = lax.scan(
        step_fn,
        (u_geos_u, v_geos_v, mask.astype(int), jnp.maximum(jnp.abs(u_geos_u), jnp.abs(v_geos_v))),
        xs=None, length=n_it
    )

    return u_cyclo, v_cyclo, losses


# =============================================================================
# Variational method
# =============================================================================

def _var_loss_fn(
        u_geos_u: Float[Array, "lat lon"],
        v_geos_v: Float[Array, "lat lon"],
        dx_u: Float[Array, "lat lon"],
        dx_v: Float[Array, "lat lon"],
        dy_u: Float[Array, "lat lon"],
        dy_v: Float[Array, "lat lon"],
        coriolis_factor_u: Float[Array, "lat lon"],
        coriolis_factor_v: Float[Array, "lat lon"],
        mask: Float[Array, "lat lon"],
        uv_cyclo: [Float[Array, "lat lon"], Float[Array, "lat lon"]]
) -> Float[Scalar, ""]:
    u_cyclo_u, v_cyclo_v = uv_cyclo
    return _cyclogeostrophic_loss_var(
        u_geos_u, v_geos_v, u_cyclo_u, v_cyclo_v, dx_u, dx_v, dy_u, dy_v,  coriolis_factor_u, coriolis_factor_v, mask
    )


def _var_step(
        loss_fn: Callable[[[Float[Array, "lat lon"], Float[Array, "lat lon"]]], Float[Scalar, ""]],
        optim: optax.GradientTransformation,
        u_cyclo_u: Float[Array, "lat lon"],
        v_cyclo_v: Float[Array, "lat lon"],
        opt_state: optax.OptState
) -> [[Float[Array, "lat lon"], ...], float]:
    params = (u_cyclo_u, v_cyclo_v)
    # evaluate the cost function and compute its gradient
    loss, grads = value_and_grad(loss_fn)(params)
    # update the optimizer
    updates, opt_state = optim.update(grads, opt_state, params)
    # apply updates to the parameters
    u_n, v_n = optax.apply_updates(params, updates)

    return (u_n, v_n, opt_state), loss


def _solve(
        u_geos_u: Float[Array, "lat lon"],
        v_geos_v: Float[Array, "lat lon"],
        loss_fn: Callable[[[Float[Array, "lat lon"], Float[Array, "lat lon"]]], Float[Scalar, ""]],
        n_it: int,
        optim: optax.GradientTransformation
) -> [Float[Array, "lat lon"], ...]:
    # define step partial: freeze constant over iterations
    def step_fn(carry, _):
        return _var_step(loss_fn, optim, *carry)

    (u_cyclo_u, v_cyclo_v, _), losses = lax.scan(
        step_fn,
        (u_geos_u, v_geos_v, optim.init((u_geos_u, v_geos_v))),
        xs=None, length=n_it
    )

    return u_cyclo_u, v_cyclo_v, losses


@partial(jit, static_argnames=("n_it", "optim"))
def _variational(
        u_geos_u: Float[Array, "lat lon"],
        v_geos_v: Float[Array, "lat lon"],
        dx_u: Float[Array, "lat lon"],
        dx_v: Float[Array, "lat lon"],
        dy_u: Float[Array, "lat lon"],
        dy_v: Float[Array, "lat lon"],
        coriolis_factor_u: Float[Array, "lat lon"],
        coriolis_factor_v: Float[Array, "lat lon"],
        mask: Float[Array, "lat lon"],
        n_it: int,
        optim: optax.GradientTransformation
) -> [Float[Array, "lat lon"], ...]:
    # define loss partial: freeze constant over iterations
    loss_fn = partial(
        _var_loss_fn,
        u_geos_u, v_geos_v, dx_u, dx_v, dy_u, dy_v, coriolis_factor_u, coriolis_factor_v, mask
    )

    return _solve(u_geos_u, v_geos_v, loss_fn, n_it, optim)


def _cyclogeostrophic_loss_var(
        u_geos_u: Float[Array, "lat lon"],
        v_geos_v: Float[Array, "lat lon"],
        u_cyclo_u: Float[Array, "lat lon"],
        v_cyclo_v: Float[Array, "lat lon"],
        dx_u: Float[Array, "lat lon"],
        dx_v: Float[Array, "lat lon"],
        dy_u: Float[Array, "lat lon"],
        dy_v: Float[Array, "lat lon"],
        coriolis_factor_u: Float[Array, "lat lon"],
        coriolis_factor_v: Float[Array, "lat lon"],
        mask: Float[Array, "lat lon"]
) -> Float[Scalar, ""]:
<<<<<<< HEAD
    u_imbalance, v_imbalance = kinematics.cyclogeostrophic_imbalance(
        u_geos_u, v_geos_v, u_cyclo_u, v_cyclo_v,
        dx_u, dx_v, dy_u, dy_v, coriolis_factor_u, coriolis_factor_v,
        mask
    )

    return _cyclogeostrophic_loss(u_imbalance, v_imbalance)
=======
    j_u = ((u_cyclo_u + v_adv_u / coriolis_factor_u - u_geos_u) ** 2).sum()
    j_v = ((v_cyclo_v - u_adv_v / coriolis_factor_v - v_geos_v) ** 2).sum()
    return j_u + j_v
>>>>>>> 7c2bc7b5
<|MERGE_RESOLUTION|>--- conflicted
+++ resolved
@@ -177,6 +177,8 @@
 
     res = (u_cyclo_u, v_cyclo_v)
     if return_geos:
+        u_geos_u = sanitize.sanitize_data(u_geos_u, jnp.nan, is_land)
+        v_geos_v = sanitize.sanitize_data(v_geos_v, jnp.nan, is_land)
         res = res + (u_geos_u, v_geos_v)
     if return_grids:
         res = res + (lat_u, lon_u, lat_v, lon_v)
@@ -222,18 +224,20 @@
         res_weights: Float[Array, "lat lon"],
         use_res_filter: bool,
         return_losses: bool,
-        u_cyclo: Float[Array, "lat lon"],
-        v_cyclo: Float[Array, "lat lon"],
+        u_cyclo_u: Float[Array, "lat lon"],
+        u_cyclo_v: Float[Array, "lat lon"],
         mask_it: Float[Array, "lat lon"],
         res_n: Float[Array, "lat lon"]
 ) -> [[Float[Array, "lat lon"], Float[Array, "lat lon"], Float[Array, "lat lon"], Float[Array, "lat lon"], int], float]:
     # next it
-    u_adv_v, v_adv_u = kinematics.advection(u_cyclo, v_cyclo, dx_u, dx_v, dy_u, dy_v, mask)
+    u_adv_v, v_adv_u = kinematics.advection(u_cyclo_u, u_cyclo_v, dx_u, dx_v, dy_u, dy_v, mask)
     u_np1 = u_geos_u - v_adv_u / coriolis_factor_u
     v_np1 = v_geos_v + u_adv_v / coriolis_factor_v
+    u_np1 = jnp.nan_to_num(u_np1, copy=False, nan=0, posinf=0, neginf=0)
+    v_np1 = jnp.nan_to_num(v_np1, copy=False, nan=0, posinf=0, neginf=0)
 
     # compute dist to u_cyclo and v_cyclo
-    res_np1 = jnp.abs(u_np1 - u_cyclo) + jnp.abs(v_np1 - v_cyclo)
+    res_np1 = jnp.abs(u_np1 - u_cyclo_u) + jnp.abs(v_np1 - u_cyclo_v)
     res_np1 = lax.cond(
         use_res_filter,  # apply filter
         lambda operands: jsp.signal.convolve(operands[0], operands[1], mode="same", method="fft") / operands[2],
@@ -247,27 +251,21 @@
     # compute loss
     loss = lax.cond(
         return_losses,
-<<<<<<< HEAD
-        lambda operands: operands[0].at[operands[1]].set(_cyclogeostrophic_loss_it(*operands[2:])),
-        lambda operands: operands[0],
-        (losses, i, u_geos_u, v_geos_v, u_cyclo, v_cyclo, u_adv_v, v_adv_u, coriolis_factor_u, coriolis_factor_v)
-=======
-        lambda: _cyclogeostrophic_diff(
-            u_geos_u, v_geos_v, u_cyclo, v_cyclo, u_adv_v, v_adv_u, coriolis_factor_u, coriolis_factor_v
+        lambda: _cyclogeostrophic_loss_it(
+            u_geos_u, v_geos_v, u_cyclo_u, u_cyclo_v, u_adv_v, v_adv_u, coriolis_factor_u, coriolis_factor_v
         ),
         lambda: jnp.nan
->>>>>>> 7c2bc7b5
     )
 
     # update cyclogeostrophic velocities
-    u_cyclo = mask_it * u_cyclo + (1 - mask_it) * (mask_n * u_cyclo + (1 - mask_n) * u_np1)
-    v_cyclo = mask_it * v_cyclo + (1 - mask_it) * (mask_n * v_cyclo + (1 - mask_n) * v_np1)
+    u_cyclo_u = mask_it * u_cyclo_u + (1 - mask_it) * (mask_n * u_cyclo_u + (1 - mask_n) * u_np1)
+    u_cyclo_v = mask_it * u_cyclo_v + (1 - mask_it) * (mask_n * u_cyclo_v + (1 - mask_n) * v_np1)
 
     # update mask and residuals
     mask_it = jnp.maximum(mask_it, jnp.maximum(mask_jnp1, mask_n))
     res_n = res_np1
 
-    return (u_cyclo, v_cyclo, mask_it, res_n), loss
+    return (u_cyclo_u, u_cyclo_v, mask_it, res_n), loss
 
 
 @partial(jit, static_argnames=("n_it", "res_filter_size"))
@@ -343,9 +341,11 @@
 ) -> [[Float[Array, "lat lon"], ...], float]:
     params = (u_cyclo_u, v_cyclo_v)
     # evaluate the cost function and compute its gradient
-    loss, grads = value_and_grad(loss_fn)(params)
+    loss, (u_grad, v_grad) = value_and_grad(loss_fn)(params)
+    u_grad = jnp.nan_to_num(u_grad, copy=False, nan=0, posinf=0, neginf=0)
+    v_grad = jnp.nan_to_num(v_grad, copy=False, nan=0, posinf=0, neginf=0)
     # update the optimizer
-    updates, opt_state = optim.update(grads, opt_state, params)
+    updates, opt_state = optim.update((u_grad, v_grad), opt_state, params)
     # apply updates to the parameters
     u_n, v_n = optax.apply_updates(params, updates)
 
@@ -408,16 +408,10 @@
         coriolis_factor_v: Float[Array, "lat lon"],
         mask: Float[Array, "lat lon"]
 ) -> Float[Scalar, ""]:
-<<<<<<< HEAD
     u_imbalance, v_imbalance = kinematics.cyclogeostrophic_imbalance(
         u_geos_u, v_geos_v, u_cyclo_u, v_cyclo_v,
         dx_u, dx_v, dy_u, dy_v, coriolis_factor_u, coriolis_factor_v,
         mask
     )
 
-    return _cyclogeostrophic_loss(u_imbalance, v_imbalance)
-=======
-    j_u = ((u_cyclo_u + v_adv_u / coriolis_factor_u - u_geos_u) ** 2).sum()
-    j_v = ((v_cyclo_v - u_adv_v / coriolis_factor_v - v_geos_v) ** 2).sum()
-    return j_u + j_v
->>>>>>> 7c2bc7b5
+    return _cyclogeostrophic_loss(u_imbalance, v_imbalance)