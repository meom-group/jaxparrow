from jax import jit, lax
import jax.numpy as jnp
from jaxtyping import Array, Float

from .geometry import compute_coriolis_factor
from .operators import derivative, interpolation
<<<<<<< HEAD
from .sanitize import init_mask, sanitize_data
from .stencil.stencil import compute_stencil_weights, STENCIL_WIDTH
=======
from .sanitize import init_land_mask, sanitize_data
>>>>>>> b369b3d3


@jit
def advection(
        u: Float[Array, "lat lon"],
        v: Float[Array, "lat lon"],
        stencil_weights_u: Float[Array, "2 2 lat lon stencil_width"],
        stencil_weights_v: Float[Array, "2 2 lat lon stencil_width"],
        mask: Float[Array, "lat lon"]
) -> [Float[Array, "lat lon"], Float[Array, "lat lon"]]:
    """
    Computes the advection terms of a 2d velocity field, on a C-grid, following NEMO convention [1]_.

    Parameters
    ----------
    u : Float[Array, "lat lon"]
        U component of the velocity field (on the U grid)
    v : Float[Array, "lat lon"]
        V component of the SSC velocity field (on the V grid)
    dx_u : Float[Array, "lat lon"]
        Spatial steps on the U grid along `x`, in meters
    dy_u : Float[Array, "lat lon"]
        Spatial steps on the U grid along `y`, in meters
    dx_v : Float[Array, "lat lon"]
        Spatial steps on the V grid along `x`, in meters
    dy_v : Float[Array, "lat lon"]
        Spatial steps on the V grid along `y`, in meters
    mask : Float[Array, "lat lon"]
        Mask defining the marine area of the spatial domain; `1` or `True` stands for masked (i.e. land)

    Returns
    -------
    u_adv_v : Float[Array, "lat lon"]
        U component of the advection term, on the V grid
    v_adv_u : Float[Array, "lat lon"]
        V component of the advection term, on the U grid
    """
    u_adv_v = _u_advection_v(u, v, stencil_weights_v, mask)
    v_adv_u = _v_advection_u(u, v, stencil_weights_u, mask)

    return u_adv_v, v_adv_u


def _u_advection_v(
        u_u: Float[Array, "lat lon"],
        v_v: Float[Array, "lat lon"],
        stencil_weights_u: Float[Array, "2 2 lat lon stencil_width"],
        mask: Float[Array, "lat lon"]
) -> Float[Array, "lat lon"]:
    dudx_t = derivative(u_u, stencil_weights_u, axis=1, pad_left=True)   # (U(i), U(i+1)) -> T(i+1)
    dudx_v = interpolation(dudx_t, axis=0, pad_left=False)  # (T(j), T(j+1)) -> V(j)

    dudy_f = derivative(u_u, stencil_weights_u, axis=0, pad_left=False)  # (U(j), U(j+1)) -> F(j)
    dudy_v = interpolation(dudy_f, axis=1, pad_left=True)   # (F(i), F(i+1)) -> V(i+1)

    u_t = interpolation(u_u, axis=1, pad_left=True)   # (U(i), U(i+1)) -> T(i+1)
    u_v = interpolation(u_t, axis=0, pad_left=False)  # (T(j), T(j+1)) -> V(j)

    u_adv_v = u_v * dudx_v + v_v * dudy_v  # V(j)
    u_adv_v = sanitize_data(u_adv_v, 0., mask)

    return u_adv_v


def _v_advection_u(
        u_u: Float[Array, "lat lon"],
        v_v: Float[Array, "lat lon"],
        stencil_weights_v: Float[Array, "2 2 lat lon stencil_width"],
        mask: Float[Array, "lat lon"]
) -> Float[Array, "lat lon"]:
    dvdx_f = derivative(v_v, stencil_weights_v, axis=1, pad_left=False)  # (V(i), V(i+1)) -> F(i)
    dvdx_u = interpolation(dvdx_f, axis=0, pad_left=True)   # (F(j), F(j+1)) -> U(j+1)

    dvdy_t = derivative(v_v, stencil_weights_v, axis=0, pad_left=True)   # (V(j), V(j+1)) -> T(j+1)
    dvdy_u = interpolation(dvdy_t, axis=1, pad_left=False)  # (T(i), T(i+1)) -> U(i)

    v_t = interpolation(v_v, axis=0, pad_left=True)   # (V(j), V(j+1)) -> T(j+1)
    v_u = interpolation(v_t, axis=1, pad_left=False)  # (T(i), T(i+1)) -> U(i)

    v_adv_u = u_u * dvdx_u + v_u * dvdy_u  # U(i)
    v_adv_u = sanitize_data(v_adv_u, 0., mask)

    return v_adv_u


@jit
def magnitude(
        u: Float[Array, "lat lon"],
        v: Float[Array, "lat lon"],
        interpolate: bool = True
) -> Float[Array, "lat lon"]:
    """
    Computes the magnitude (azimuthal velocity) of a 2d velocity field,
    possibly on a C-grid (following NEMO convention [1]_) if ``interpolate=True``.

    Parameters
    ----------
    u : Float[Array, "lat lon"]
        U component of the velocity field (on the U or T grid)
    v : Float[Array, "lat lon"]
        V component of the velocity field (on the V or T grid)
    interpolate : bool, optional
        If `True`, the velocity components are assumed to be located on the U and V grids,
        and are interpolated to the T one (following NEMO convention [1]_).
        If `False`, the velocity components are assumed to be located on the T grid, and interpolation is not needed.

        Defaults to `True`

    Returns
    -------
    magn_t : Float[Array, "lat lon"]
        Magnitude of the velocity field, on the T grid
    """
    u_t, v_t = lax.cond(
        interpolate,
        lambda: (interpolation(u, axis=1, pad_left=True),  # (U(i), U(i+1)) -> T(i+1)
                 interpolation(v, axis=0, pad_left=True)),  # (V(j), V(j+1)) -> T(j+1)
        lambda: (u, v)
    )

    magn_t = jnp.sqrt(u_t ** 2 + v_t ** 2)

    return magn_t


def normalized_relative_vorticity(
        u: Float[Array, "lat lon"],
        v: Float[Array, "lat lon"],
        lat_u: Float[Array, "lat lon"],
        lon_u: Float[Array, "lat lon"],
        lat_v: Float[Array, "lat lon"],
        lon_v: Float[Array, "lat lon"],
        mask: Float[Array, "lat lon"] = None,
        interpolate: bool = True,
        stencil_width: int = STENCIL_WIDTH,
        stencil_weights_u: Float[Array, "2 2 lat lon stencil_width"] = None,
        stencil_weights_v: Float[Array, "2 2 lat lon stencil_width"] = None
) -> Float[Array, "lat lon"]:
    """
    Computes the normalised relative vorticity of a velocity field, on a C-grid, following NEMO convention [1]_.

    The ``lat_u``, ``lon_u``, ``lat_v``, and ``lon_v`` are expected to follow the NEMO convention [1]_.
    If not, the function will return inaccurate results.

    Parameters
    ----------
    u : Float[Array, "lat lon"]
        U component of the velocity field (on the U grid)
    v : Float[Array, "lat lon"]
        V component of the velocity field (on the V grid)
    lat_u : Float[Array, "lat lon"]
        Latitudes of the U grid
    lon_u : Float[Array, "lat lon"]
        Longitudes of the U grid
    lat_v : Float[Array, "lat lon"]
        Latitudes of the V grid
    lon_v : Float[Array, "lat lon"]
        Longitudes of the V grid
    mask : Float[Array, "lat lon"], optional
        Mask defining the marine area of the spatial domain; `1` or `True` stands for masked (i.e. land)
    interpolate : bool, optional
        If `True`, the relative normalized vorticity is interpolated from the F grid to the T grid.
        If `False`, it remains on the F grid.

        Defaults to `True`
    stencil_width : int, optional
        Width of the stencil used to compute derivatives. As we use C-grids, it should be an even integer.

        Defaults to ``STENCIL_WIDTH``
    stencil_weights_u : Float[Array, "2 2 lat lon stencil_width"], optional
        Pre-computed stencil weights. Computed if not provided.
        Computation is expensive, so pre-compute them is preferable in the case of repeated calls
        (see ``compute_stencil_weights``)
    stencil_weights_v : Float[Array, "2 2 lat lon stencil_width"], optional
        Pre-computed stencil weights. Computed if not provided.
        Computation is expensive, so pre-compute them is preferable in the case of repeated calls
        (see ``compute_stencil_weights``)

    Returns
    -------
    w : Float[Array, "lat lon"]
        The normalised relative vorticity,
        on the F grid (if ``interpolate=False``), or the T grid (if ``interpolate=True``)
    """
    # Make sure the mask is initialized
    mask = init_land_mask(u, mask)

    # Compute Coriolis factors and stencil weights
    f_u = compute_coriolis_factor(lat_u)
    if stencil_weights_u is None:
        stencil_weights_u = compute_stencil_weights(u, lat_u, lon_u, stencil_width)
    if stencil_weights_v is None:
        stencil_weights_v = compute_stencil_weights(v, lat_v, lon_v, stencil_width)

    # Handle spurious data and apply mask
    f_u = sanitize_data(f_u, jnp.nan, mask)

    # Compute the normalized relative vorticity
    du_dy_f = derivative(u, stencil_weights_u, axis=0, pad_left=False)  # (U(j), U(j+1)) -> F(j)
    dv_dx_f = derivative(v, stencil_weights_v, axis=1, pad_left=False)  # (V(i), V(i+1)) -> F(i)
    f_f = interpolation(f_u, axis=0, pad_left=False)  # (U(j), U(j+1)) -> F(j)
    w_f = (dv_dx_f - du_dy_f) / f_f  # F(j)

    if interpolate:
        w_u = interpolation(w_f, axis=0, pad_left=True)  # (F(j), F(j+1)) -> U(j+1)
        w = interpolation(w_u, axis=1, pad_left=True)  # (U(i), U(i+1)) -> T(i+1)
    else:
        w = w_f

    w = sanitize_data(w, jnp.nan, mask)

    return w


@jit
def kinetic_energy(
        u: Float[Array, "lat lon"],
        v: Float[Array, "lat lon"],
        interpolate: bool = True
) -> Float[Array, "lat lon"]:
    """
    Computes the Kinetic Energy (KE) of a velocity field,
    possibly on a C-grid (following NEMO convention [1]_) if ``interpolate=True``.

    Parameters
    ----------
    u : Float[Array, "lat lon"]
        U component of the velocity field (on the U grid)
    v : Float[Array, "lat lon"]
        V component of the velocity field (on the V grid)
    interpolate : bool, optional
        If `True`, the velocity components are assumed to be located on the U and V grids,
        and are interpolated to the T one (following NEMO convention [1]_).
        If `False`, the velocity components are assumed to be located on the T grid, and interpolation is not needed.

        Defaults to `True`

    Returns
    -------
    eke : Float[Array, "lat lon"]
        The Kinetic Energy on the T grid
    """
    u_t, v_t = lax.cond(
        interpolate,
        lambda: (interpolation(u, axis=1, pad_left=True),  # (U(i), U(i+1)) -> T(i+1)
                 interpolation(v, axis=0, pad_left=True)),  # (V(j), V(j+1)) -> T(j+1)
        lambda: (u, v)
    )

    eke_t = (u_t ** 2 + v_t ** 2) / 2

    return eke_t<|MERGE_RESOLUTION|>--- conflicted
+++ resolved
@@ -4,12 +4,8 @@
 
 from .geometry import compute_coriolis_factor
 from .operators import derivative, interpolation
-<<<<<<< HEAD
-from .sanitize import init_mask, sanitize_data
+from .sanitize import init_land_mask, sanitize_data
 from .stencil.stencil import compute_stencil_weights, STENCIL_WIDTH
-=======
-from .sanitize import init_land_mask, sanitize_data
->>>>>>> b369b3d3
 
 
 @jit
