from jax import jit, lax
import jax.numpy as jnp
from jaxtyping import Array, Float
import numpy as np
from scipy import interpolate


@jit
def sanitize_data(
        arr: Float[Array, "lat lon"],
        fill_value: float,
        mask: Float[Array, "lat lon"]
) -> Float[Array, "lat lon"]:
    """
    Sanitizes data by replacing `nan` with ``fill_value`` and applying ``fill_value`` to the masked area.

    Parameters
    ----------
    arr : Float[Array, "lat lon"]
        Array to sanitize
    fill_value : float
        Value to replace `nan` values and masked area with
    mask :  Float[Array, "lat lon"]
        Mask to apply, `1` or `True` for masked

    Returns
    -------
    arr : Float[Array, "lat lon"]
        Sanitized array
    """
    arr = jnp.nan_to_num(arr, nan=fill_value, posinf=fill_value, neginf=fill_value)
    arr = jnp.where(mask, fill_value, arr)
    return arr


<<<<<<< HEAD
@jit
def init_mask(
=======
def init_land_mask(
>>>>>>> b369b3d3
        field: Float[Array, "lat lon"],
        mask: Float[Array, "lat lon"] = None
) -> Float[Array, "lat lon"]:
    """
    If ``mask is None``, initializes it from the `nan` values of ``field``.
    If ``mask is not None``, simply returns it.

    Parameters
    ----------
    field : Float[Array, "lat lon"]
        Field used to initialize the mask (if needed)
    mask :  Float[Array, "lat lon"], optional
        Mask to initialized (if `None`).

        Defaults to `None`

    Returns
    -------
    mask : Float[Array, "lat lon"]
        Initialized (if needed) mask
    """
    if mask is None:
        mask = ~jnp.isfinite(field)
    return mask


@jit
def handle_land_boundary(
        field1: Float[Array, "lat lon"],
        field2: Float[Array, "lat lon"],
        pad_left: bool
) -> [Float[Array, "lat lon"], Float[Array, "lat lon"]]:
    """
    Replaces the non-finite values of ``field1`` (``field2``) with values of ``field2`` (``field1``), element-wise.

    It allows to introduce less non-finite values when applying grid operators.
    In such cases, ``field1`` and ``field2`` are left and right shifted versions of a field (along one of the axes).

    Parameters
    ----------
    field1 : Float[Array, "lat lon"]
        A field
    field2 : Float[Array, "lat lon"]
        Another field
    pad_left : bool
        If `True`, apply padding in the `left` direction (i.e. `West` or `South`) ;
        if `False`, apply padding in the `right` direction (i.e. `East` or `North`).

    Returns
    -------
    field1 : Float[Array, "lat lon"]
        A field whose non-finite values have been replaced with the ones from ``field2``
    field2 : Float[Array, "lat lon"]
        A field whose non-finite values have been replaced with the ones from ``field1``
    """
    field1, field2 = lax.cond(
        pad_left,
        lambda: (jnp.where(jnp.isfinite(field1), field1, field2), field2),
        lambda: (field1, jnp.where(jnp.isfinite(field2), field2, field1))
    )
    return field1, field2


def sanitize_grid_np(
        lat: Float[Array, "lat lon"],
        lon: Float[Array, "lat lon"],
        mask: Float[Array, "lat lon"] = None
) -> [Float[Array, "lat lon"], Float[Array, "lat lon"]]:
    """
    Sanitizes (unstructured) grids by interpolated and extrapolated `nan` or masked values to avoid spurious
    (`0`, `nan`, `inf`) spatial steps and Coriolis factors.

    Helper function written using pure ``numpy`` and ``scipy``, and as such not used internally,
    because incompatible with ``jax.vmap`` and likes.
    Should be used before calling ``jaxparrow.geostrophy`` or ``jaxparrow.cyclogeostrophy``
    in case of suspicious latitudes or longitudes T grids.

    Caution: because it uses ``scipy.interpolate.RBFInterpolator``,
    it's memory usage grows quadratically with the number of grid points.

    Parameters
    ----------
    lat : Float[Array, "lat lon"]
        Grid latitudes
    lon : Float[Array, "lat lon"]
        Grid longitudes
    mask :  Float[Array, "lat lon"], optional
        Mask to apply, `1` or `True` for masked, defaults to `None`

    Returns
    -------
    lat : Float[Array, "lat lon"]
        Grid latitudes
    lon : Float[Array, "lat lon"]
        Grid longitudes
    """
    def fill_nan(arr: Float[Array, "lat lon"]) -> Float[Array, "lat lon"]:
        x = np.arange(0, arr.shape[1])
        y = np.arange(0, arr.shape[0])
        # mask invalid values
        arr = np.ma.masked_invalid(arr)
        xx, yy = np.meshgrid(x, y)
        # get only the valid values
        valid_x = xx[~arr.mask]
        valid_y = yy[~arr.mask]
        valid_arr = arr[~arr.mask]
        rbf = interpolate.RBFInterpolator(np.array([valid_x, valid_y]).T, valid_arr)
        # get the invalid ones
        invalid_x = xx[arr.mask]
        invalid_y = yy[arr.mask]
        invalid_arr = rbf(np.array([invalid_x, invalid_y]).T)
        # fill
        arr[arr.mask] = invalid_arr
        return arr.data

    # make sure nan are used behind masked pixels (and not 0)
    lat = sanitize_data(lat, jnp.nan, mask)
    lon = sanitize_data(lon, jnp.nan, mask)
    # fill nan using RBF interpolation
    lat = fill_nan(lat)
    lon = fill_nan(lon)
    return lat, lon<|MERGE_RESOLUTION|>--- conflicted
+++ resolved
@@ -33,12 +33,8 @@
     return arr
 
 
-<<<<<<< HEAD
 @jit
-def init_mask(
-=======
 def init_land_mask(
->>>>>>> b369b3d3
         field: Float[Array, "lat lon"],
         mask: Float[Array, "lat lon"] = None
 ) -> Float[Array, "lat lon"]:
